use legion::prelude::*;

#[derive(Clone, Copy, Debug, PartialEq)]
struct Pos(f32, f32, f32);
#[derive(Clone, Copy, Debug, PartialEq)]
struct Vel(f32, f32, f32);

#[derive(Clone)]
pub struct ExampleResource1(String);
#[derive(Clone)]
pub struct ExampleResource2(String);

fn main() {
    let _ = tracing_subscriber::fmt::try_init();

    // create world
    let universe = Universe::new();
    let mut world = universe.create_world();

    // Insert resources into the world
    // Resources are also dynamically scheduled just like components, so the accessed
    // declared within a SystemBuilder is correct.
    // Any resource accessed by systems *must be* manually inserted beforehand, otherwise it will panic.
    world
        .resources
        .insert(ExampleResource1("ExampleResource1".to_string()));
    world
        .resources
        .insert(ExampleResource2("ExampleResource2".to_string()));

    // create entities
    // An insert call is used to insert matching entities into the world.
    let entities = world
        .insert(
            (),
            vec![
                (Pos(1., 2., 3.), Vel(1., 2., 3.)),
                (Pos(1., 2., 3.), Vel(1., 2., 3.)),
                (Pos(1., 2., 3.), Vel(1., 2., 3.)),
                (Pos(1., 2., 3.), Vel(1., 2., 3.)),
            ],
        )
        .to_vec();

    // update positions
    // This example shows the use of a `iter`, which is default mutable, across a query.
    let query = <(Write<Pos>, Read<Vel>)>::query();
    for (mut pos, vel) in query.iter_mut(&mut world) {
        pos.0 += vel.0;
        pos.1 += vel.1;
        pos.2 += vel.2;
    }

    // update positions using a system
    let update_positions = SystemBuilder::new("update_positions")
        .write_resource::<ExampleResource1>()
        .read_resource::<ExampleResource2>()
        .with_query(<(Write<Pos>, Read<Vel>)>::query())
<<<<<<< HEAD
        .build(|_, mut world, (res1, res2), query| {
            res1.0 = res2.0.clone(); // Write the mutable resource from the immutable resource

            for (mut pos, vel) in query.iter(&mut world) {
=======
        .build(|_, mut world, _, query| {
            for (mut pos, vel) in query.iter_mut(&mut world) {
>>>>>>> 0b28fc4d
                pos.0 += vel.0;
                pos.1 += vel.1;
                pos.2 += vel.2;
            }
        });

    // Uses the command buffer to insert an entity into the world every frame.
    let entity = entities[0];
    let command_buffer_usage = SystemBuilder::new("command_buffer_usage")
        .read_resource::<ExampleResource1>()
        .write_resource::<ExampleResource2>()
        // Read and write component definitions allow us to declare access to a component across all archetypes
        // This means we can use the SubWorld provided to the system as a `World` for that component.
        .write_component::<Pos>()
        .build(move |command_buffer, world, (res1, res2), _| {
            res2.0 = res1.0.clone(); // Write the mutable resource from the immutable resource

            // Read a component from the SubWorld.
            let _ = world.get_component_mut::<Pos>(entity).unwrap();

            let _entities = command_buffer.insert(
                (),
                vec![
                    (Pos(1., 2., 3.), Vel(1., 2., 3.)),
                    (Pos(1., 2., 3.), Vel(1., 2., 3.)),
                ],
            );
        });

    let thread_local_example = Box::new(|world: &mut World| {
        // This is an example of a thread local system which has full, exclusive mutable access to the world.
        let query = <(Write<Pos>, Read<Vel>)>::query();
        for (mut pos, vel) in query.iter(world) {
            pos.0 += vel.0;
            pos.1 += vel.1;
            pos.2 += vel.2;
        }
    });

    let mut schedule = Schedule::builder()
        .add_system(update_positions)
        .add_system(command_buffer_usage)
        // This flushes all command buffers of all systems.
        .flush()
        // a thread local system or function will wait for all previous systems to finish running,
        // and then take exclusive access of the world.
        .add_thread_local_fn(thread_local_example)
        .build();

    // Execute a frame of the schedule.
    schedule.execute(&mut world);
}<|MERGE_RESOLUTION|>--- conflicted
+++ resolved
@@ -56,15 +56,10 @@
         .write_resource::<ExampleResource1>()
         .read_resource::<ExampleResource2>()
         .with_query(<(Write<Pos>, Read<Vel>)>::query())
-<<<<<<< HEAD
         .build(|_, mut world, (res1, res2), query| {
             res1.0 = res2.0.clone(); // Write the mutable resource from the immutable resource
 
             for (mut pos, vel) in query.iter(&mut world) {
-=======
-        .build(|_, mut world, _, query| {
-            for (mut pos, vel) in query.iter_mut(&mut world) {
->>>>>>> 0b28fc4d
                 pos.0 += vel.0;
                 pos.1 += vel.1;
                 pos.2 += vel.2;
